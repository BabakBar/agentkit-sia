# -*- coding: utf-8 -*-
# mypy: disable-error-code="override"
from __future__ import annotations

import logging
import re
from operator import is_
from typing import Any, List, Optional, Tuple

from langchain.callbacks.manager import AsyncCallbackManagerForToolRun, CallbackManagerForToolRun
from langchain.schema import HumanMessage, SystemMessage

from app.core.config import settings
from app.db.session import sql_tool_db
from app.schemas.agent_schema import AgentAndToolsConfig
from app.schemas.streaming_schema import StreamingDataTypeEnum
from app.schemas.tool_schema import SqlToolConfig, ToolInputSchema
from app.services.chat_agent.helpers.llm import get_llm
from app.services.chat_agent.helpers.query_formatting import standard_query_format
from app.services.chat_agent.tools.ExtendedBaseTool import ExtendedBaseTool
from app.utils.sql import is_sql_query_safe

logger = logging.getLogger(__name__)


class SQLTool(ExtendedBaseTool):
    """SQL Tool."""

    name = "sql_tool"
    appendix_title = "Table Appendix"

    nb_example_rows: int = 3
    validate_empty_results: bool = False
    validate_with_llm: bool = False
    always_limit_query: bool = False

    @classmethod
    def from_config(
        cls,
        config: SqlToolConfig,
        common_config: AgentAndToolsConfig,
        **kwargs: Any,
    ) -> SQLTool:
        """Create a SQL tool from a config."""
        llm = kwargs.get(
            "llm",
            get_llm(common_config.llm),
        )
        fast_llm = kwargs.get(
            "fast_llm",
            get_llm(common_config.fast_llm),
        )
        fast_llm_token_limit = kwargs.get(
            "fast_llm_token_limit",
            common_config.fast_llm_token_limit,
        )

        SQLTool.check_init(warning=True)

        return cls(
            llm=llm,
            fast_llm=fast_llm,
            fast_llm_token_limit=fast_llm_token_limit,
            description=config.description.format(**{e.name: e.content for e in config.prompt_inputs}),
            prompt_message=config.prompt_message.format(**{e.name: e.content for e in config.prompt_inputs}),
            system_context=config.system_context.format(**{e.name: e.content for e in config.prompt_inputs}),
            prompt_selection=(
                config.prompt_selection.format(**{e.name: e.content for e in config.prompt_inputs})
                if config.prompt_selection
                else None
            ),
            system_context_selection=(
                config.system_context_selection.format(**{e.name: e.content for e in config.prompt_inputs})
                if config.system_context_selection
                else None
            ),
            prompt_validation=(
                config.prompt_validation.format(**{e.name: e.content for e in config.prompt_inputs})
                if config.prompt_validation
                else None
            ),
            system_context_validation=(
                config.system_context_validation.format(**{e.name: e.content for e in config.prompt_inputs})
                if config.system_context_validation
                else None
            ),
            prompt_refinement=(
                config.prompt_refinement.format(**{e.name: e.content for e in config.prompt_inputs})
                if config.prompt_refinement
                else None
            ),
            nb_example_rows=config.nb_example_rows,
            validate_empty_results=config.validate_empty_results,
            validate_with_llm=config.validate_with_llm,
            always_limit_query=config.always_limit_query,
        )

    @staticmethod
    def check_init(warning: bool) -> None:
        if not settings.SQL_TOOL_DB_ENABLED:
            msg = (
                "The SQL Tool is not enabled. Please set the environment"
                " variables to enable it if used in the configuration."
            )
            if warning:
                logger.warning(msg)
            else:
                raise ValueError(msg)
        if sql_tool_db is None:
            msg = "Database is not initialized"
            if warning:
                logger.warning(msg)
            else:
                raise ValueError(msg)
        elif sql_tool_db.db_info is None:
            msg = "Database schema information is not initialized"
            if warning:
                logger.warning(msg)
            else:
                raise ValueError(msg)

    def _run(
        self,
        *args: Any,
        run_manager: Optional[CallbackManagerForToolRun] = None,
        **kwargs: Any,
    ) -> str:
        raise NotImplementedError("Tool does not support sync")

    async def _arun(
        self,
        *args: Any,
        run_manager: Optional[AsyncCallbackManagerForToolRun] = None,
        **kwargs: Any,
    ) -> str:
        """Use the tool asynchronously.

<<<<<<< HEAD
        DISCLAIMER: Building Q&A systems of SQL databases requires executing model-generated
        SQL queries. There are inherent risks in doing this. Make sure that your database
        connection permissions are always scoped as narrowly as possible for your
        chain/agent's needs. This will mitigate though not eliminate the risks of building
        a model-driven system. For more on general security best practices,
        see https://python.langchain.com/v0.1/docs/security/
=======
        DISCLAIMER: Building Q&A systems of SQL databases requires executing model-
        generated SQL queries. There are inherent risks in doing this. Make sure
        that your database connection permissions are always scoped as narrowly
        as possible for your chain/agent's needs. This will mitigate though not
        eliminate the risks of building a model-driven system. For more on general
        security best practices, see https://python.langchain.com/v0.1/docs/security/
>>>>>>> 62ef693b
        """
        SQLTool.check_init(warning=False)

        query = kwargs.get(
            "query",
            args[0],
        )
        query = standard_query_format(ToolInputSchema.parse_raw(query))
        try:
            filtered_tables = await self._alist_sql_tables(
                query,
                run_manager,
            )
            (
                schemas,
                response,
            ) = await self._aquery_with_schemas(
                query,
                filtered_tables,
                run_manager,
            )

            result: str | None = None
            retries: int = 0
            is_valid = False

            if schemas == "":
                result = "no_data"

            while result is None:
                (
                    is_valid,
                    results_str,
                    complaints,
                ) = await self._avalidate_response(
                    query,
                    response,
                    run_manager,
                )
                if is_valid or retries > 3:
                    result = response
                else:
                    response = await self._aimprove_query(
                        query,
                        response,
                        complaints,
                        schemas,
                        run_manager,
                    )
                    retries += 1

            if run_manager is not None:
                if is_valid:
                    await run_manager.on_text(
                        result,
                        data_type=StreamingDataTypeEnum.APPENDIX,
                        tool=self.name,
                        step=1,
                        title=self.appendix_title,
                    )
                    return self._construct_final_response(
                        response,
                        results_str,
                    )
                await run_manager.on_text(
                    "no_data",
                    data_type=StreamingDataTypeEnum.ACTION,
                    tool=self.name,
                    step=1,
                    result=result,
                )
            return result
        except Exception as e:
            if run_manager is not None:
                await run_manager.on_tool_error(
                    e,
                    tool=self.name,
                )
                return repr(e)
            raise e

    @staticmethod
    def _construct_final_response(
        markdown_sql_query: str,
        results_str: str,
    ) -> str:
        """Construct the final response."""
        return f"{markdown_sql_query}, {results_str}"

    async def _avalidate_response(
        self,
        question: str,
        response: str,
        run_manager: Optional[AsyncCallbackManagerForToolRun] = None,
    ) -> Tuple[bool, Any, Any]:
        """
        Validate the response.

        Returns:
            Tuple[bool, List[Any], str]: (is_valid, results_str, complaints)
        """
        try:
            query = await self._parse_query(response)
            if not is_sql_query_safe(query):
                return (
                    False,
                    [],
                    "The SQL query contains forbidden keywords (DML, DDL statements)",
                )
            if sql_tool_db is None:
                raise ValueError("Database is not initialized")
            results = sql_tool_db.run_no_str(query)
            if results is None:
                validation: Tuple[bool, Any, Any] = (
                    False,
                    [],
                    f"The SQL query did not return any results: {results}",
                )
            elif self.validate_empty_results and len(results) == 0:
                validation = (
                    False,
                    [],
                    "The SQL query executed but did not return any result rows.",
                )
            else:
                sample_rows_result = results[0 : self.nb_example_rows]
                sample_rows = list(
                    map(
                        lambda ls: [f"{str(i)[:100]}..." if len(str(i)) > 100 else str(i) for i in ls],
                        sample_rows_result,
                    )
                )
                sample_rows_str = ";".join([",".join(row) for row in sample_rows]).replace(
                    "\n",
                    "",
                )
                results_str = (
                    f"total rows from SQL query: {len(results)}, first {self.nb_example_rows} rows: {sample_rows_str}"
                )
                if self.validate_with_llm:
                    validation_messages = [
                        SystemMessage(content=self.system_context_validation or ""),
                        HumanMessage(
                            content=(
                                self.prompt_validation.format(
                                    query=response,
                                    result=results_str,
                                    question=question,
                                )
                                if self.prompt_validation
                                else ""
                            )
                        ),
                    ]
                    response = await self._agenerate_response(validation_messages)
                    validation = await self._parse_validation(response)
                else:
                    validation = (
                        True,
                        results_str,
                        None,
                    )
            logger.info(f"Validation: {validation} (success={validation[0]})")
            if run_manager is not None:
                await run_manager.on_text(
                    "validate_sql_query",
                    data_type=StreamingDataTypeEnum.ACTION,
                    tool=self.name,
                    step=1,
                    success=validation[0],
                )
            return validation
        except Exception as e:
            if run_manager is not None:
                await run_manager.on_tool_error(
                    e,
                    tool=self.name,
                )
                return (
                    False,
                    [],
                    repr(e),
                )
            raise e

    async def _aimprove_query(
        self,
        query: str,
        response: str,
        complaints: str,
        schemas: str,
        run_manager: Optional[AsyncCallbackManagerForToolRun] = None,
    ) -> str:
        """Improve the query async."""
        if run_manager is not None:
            await run_manager.on_text(
                "improve_sql_query",
                data_type=StreamingDataTypeEnum.ACTION,
                tool=self.name,
                step=1,
            )
        improvement_messages = [
            SystemMessage(content=self.system_context),
            HumanMessage(
                content=(
                    self.prompt_refinement.format(
                        previous_answer=response,
                        complaints=complaints,
                        table_schemas=schemas,
                        question=query,
                    )
                    if self.prompt_refinement
                    else ""
                )
            ),
        ]
        response = await self._agenerate_response(improvement_messages)
        return response

    async def _alist_sql_tables(
        self,
        query: str,
        run_manager: Optional[AsyncCallbackManagerForToolRun] = None,
    ) -> List[str]:
        """List the SQL tables."""
        if run_manager is not None:
            await run_manager.on_text(
                "list_tables_sql_db",
                data_type=StreamingDataTypeEnum.ACTION,
                tool=self.name,
                step=1,
            )
        table_messages = [
            SystemMessage(content=self.system_context_selection if self.system_context_selection else ""),
            HumanMessage(content=self.prompt_selection.format(question=query) if self.prompt_selection else ""),
        ]
        response = await self._agenerate_response(
            table_messages,
            discard_fast_llm=True,
        )
        filtered_tables = [x.strip() for x in response.split(",")]
        logger.info(f"Filtered tables: {filtered_tables}")
        return filtered_tables

    async def _aquery_with_schemas(
        self,
        query: str,
        filtered_tables: List[str],
        run_manager: Optional[AsyncCallbackManagerForToolRun] = None,
    ) -> Tuple[str, str,]:
        """Query with schemas."""
        if run_manager is not None:
            await run_manager.on_text(
                "schema_sql_db",
                data_type=StreamingDataTypeEnum.ACTION,
                tool=self.name,
                step=1,
            )
        filtered_tables_upper_case = [x.upper() for x in filtered_tables]
        db_table_infos = sql_tool_db.db_info.tables if sql_tool_db and sql_tool_db.db_info is not None else []
        table_schemas = "\n".join(
            [
                ("DB.TABLE name: " + s.name + ", Table structure: " + s.structure)
                for s in db_table_infos
                if s.name.upper() in filtered_tables_upper_case
            ]
        )
        question_messages = [
            SystemMessage(content=self.system_context),
            HumanMessage(
                content=self.prompt_message.format(
                    table_schemas=table_schemas,
                    question=query,
                )
            ),
        ]
        response = await self._agenerate_response(
            question_messages,
            discard_fast_llm=True,
        )

        return (
            table_schemas,
            response,
        )

    @staticmethod
    async def _parse_validation(
        response: str,
    ) -> Tuple[bool, str, str,]:
        """Parse the validation from the response."""
        pattern = r"^Valid:\s*(?P<valid>yes|no)\s*Reason:\s*(?P<reason>.*)$"
        match = re.search(
            pattern,
            response,
            flags=re.MULTILINE,
        )

        return (
            ("y" in match.group("valid")) if match else False,
            "",
            match.group("reason") if match else response,
        )

    async def _parse_query(
        self,
        response: str,
    ) -> str:
        """Parse the query from the response."""
        response = response.replace(
            "\n",
            " ",
        ).replace(
            "\r",
            " ",
        )
        query_start = response.lower().find("```sql")
        if query_start == -1:
            query_start = response.lower().find("`sql")
        query_end = response.find(
            "```",
            query_start + 1,
        )
        if query_end == -1:
            query_end = response.find(
                "`",
                query_start + 1,
            )

        if query_start == -1 or query_end == -1:
            raise ValueError("Could not parse query from response")
        query = response[query_start + 6 : query_end]
        if self.always_limit_query and "LIMIT" not in query.upper():
            for i in range(3):
                if query[len(query) - 1 - i] == ";":
                    query = query[: -1 - i]
                    break
            query += f" LIMIT {self.nb_example_rows}"
        return query<|MERGE_RESOLUTION|>--- conflicted
+++ resolved
@@ -135,21 +135,12 @@
     ) -> str:
         """Use the tool asynchronously.
 
-<<<<<<< HEAD
-        DISCLAIMER: Building Q&A systems of SQL databases requires executing model-generated
-        SQL queries. There are inherent risks in doing this. Make sure that your database
-        connection permissions are always scoped as narrowly as possible for your
-        chain/agent's needs. This will mitigate though not eliminate the risks of building
-        a model-driven system. For more on general security best practices,
-        see https://python.langchain.com/v0.1/docs/security/
-=======
         DISCLAIMER: Building Q&A systems of SQL databases requires executing model-
         generated SQL queries. There are inherent risks in doing this. Make sure
         that your database connection permissions are always scoped as narrowly
         as possible for your chain/agent's needs. This will mitigate though not
         eliminate the risks of building a model-driven system. For more on general
         security best practices, see https://python.langchain.com/v0.1/docs/security/
->>>>>>> 62ef693b
         """
         SQLTool.check_init(warning=False)
 
@@ -399,7 +390,10 @@
         query: str,
         filtered_tables: List[str],
         run_manager: Optional[AsyncCallbackManagerForToolRun] = None,
-    ) -> Tuple[str, str,]:
+    ) -> Tuple[
+        str,
+        str,
+    ]:
         """Query with schemas."""
         if run_manager is not None:
             await run_manager.on_text(
@@ -439,7 +433,11 @@
     @staticmethod
     async def _parse_validation(
         response: str,
-    ) -> Tuple[bool, str, str,]:
+    ) -> Tuple[
+        bool,
+        str,
+        str,
+    ]:
         """Parse the validation from the response."""
         pattern = r"^Valid:\s*(?P<valid>yes|no)\s*Reason:\s*(?P<reason>.*)$"
         match = re.search(
